# zap
Zap is designed to transmit a single file over a high-latency, high-bandwidth internet connection as quickly as possible. e.g. California to New York or London to Sydney. 

## How does Zap work?
Zap splits a single file in to 'streams' and copies all streams in parallel via SSH. This creates multiple parallel network flows that increases the aggregate utilization of the network pipe. Zap does not use any additional local disk space when creating streams, instead Zap reads the input file at different offsets in parallel and streams these offsets directly across the network via SSH. This saves time and avoids wasting local disk space. To send a 100GB file, Zap requires 200GB of remote space but no additional local space. Zap uses the additional remote space to write out the temporary streams prior to final assembly of the file. 

Zap also takes advantage of the BBR TCP congestion control algorithm, which achieves higher overall TCP throughput over high-RTT links than CUBIC.

## Requirements
For fastest throughput on high-RTT links, change the congestion algorithm on both ends to BBR: `sysctl net.ipv4.tcp_congestion_control=bbr`. Make this permanent through updating `/etc/sysctl.conf`

## Usage
```
USAGE:
    zap [OPTIONS] --user <user> --server <server> --remote-path <remote_path> <input_file>

ARGS:
    <input_file>    The input file path

OPTIONS:
<<<<<<< HEAD
    -c, --streams <streams>              The number of parallel streams [default: 20]
=======
    -c, --streams <streams>              The number of streams to split the file into [default: 20]
>>>>>>> 6bd885ad
    -h, --help                           Print help information
    -i, --ssh-key-path <ssh_key_path>    The SSH key path for authentication
    -p, --remote-path <remote_path>      The remote path where streams will be stored
    -r, --retries <retries>              The number of retries to attempt [default: 3]
    -s, --server <server>                The hostname of the remote server
    -u, --user <user>                    The username for the remote server
    -V, --version                        Print version information
```

`./zap -u ubuntu -s 1.2.3.4 -p /home/ubuntu my-file.bin`

### Why would I want this?
Good use cases for Zap might be sending a large video file to someone on the other side of the globe as fast as possible. 

### What if I have multiple files to send across a high-RTT link?
If you need to send multiple files then rclone or rsync is likely better suited. Note that to drive up the utilization of your network pipe you will have to use rsync in conjunction with xargs or GNU parallel.

### Does Zap help on low-RTT links?
Yes. Take a look at the benchmarks below. A single file copy with scp might max out at 4Gbps on a local 10G LAN, where as Zap can drive 2x the throughput thanks to parallelism.  

## Benchmarks
``` 
LAN (10Gbps pipe)
- scp: 4000 Mbps
- zap: 8497 Mbps

WAN (1Gbps pipe; tailscale; 70ms RTT)
- scp: 100-300 Mbps
- zap: 700-850 Mbps

WAN (40Gbps pipe)*
- zap: San Jose <> Tokyo: 3000 Mbps
- zap: San Jose <> Tokyo: 4000 Mbps (50 streams)
- zap: San Jose <> Tokyo: 120000 Mbps (100 streams)
```
*Note: 40Gbps San Jose testing instances are 40Gbps network connections but unknown bottlenecks between datacenters. Also maxed out disk bandwidth and heavy SSH CPU contention at these speeds.

## Build instructions
`cd zap && cargo build --release`
<|MERGE_RESOLUTION|>--- conflicted
+++ resolved
@@ -18,11 +18,7 @@
     <input_file>    The input file path
 
 OPTIONS:
-<<<<<<< HEAD
     -c, --streams <streams>              The number of parallel streams [default: 20]
-=======
-    -c, --streams <streams>              The number of streams to split the file into [default: 20]
->>>>>>> 6bd885ad
     -h, --help                           Print help information
     -i, --ssh-key-path <ssh_key_path>    The SSH key path for authentication
     -p, --remote-path <remote_path>      The remote path where streams will be stored
